name: google_fonts
description: A package to include fonts from fonts.google.com in your flutter app.
<<<<<<< HEAD
version: 0.6.0
=======
version: 0.6.1
>>>>>>> 6e790227
homepage: https://github.com/material-foundation/google-fonts-flutter/

environment:
  sdk: ">=2.3.0 <3.0.0"

dependencies:
  flutter:
    sdk: flutter
  http: ^0.12.0+2
  path_provider: ^1.4.0
  crypto: ^2.1.3
  pedantic: ^1.8.0

dev_dependencies:
  flutter_test:
    sdk: flutter
  mockito: ^4.1.1
  mustache: ^1.1.1
  protobuf: ^1.0.1
  protoc_plugin: any
  console: ^3.1.0<|MERGE_RESOLUTION|>--- conflicted
+++ resolved
@@ -1,10 +1,6 @@
 name: google_fonts
-description: A package to include fonts from fonts.google.com in your flutter app.
-<<<<<<< HEAD
-version: 0.6.0
-=======
-version: 0.6.1
->>>>>>> 6e790227
+description: A package to include fonts from fonts.google.com in your Flutter app.
+version: 0.6.2
 homepage: https://github.com/material-foundation/google-fonts-flutter/
 
 environment:
