--- conflicted
+++ resolved
@@ -168,11 +168,10 @@
   return template.renderString({'method': methods});
 }
 
-<<<<<<< HEAD
 Future<void> _writeDartFile(String content) async {
   await File(_generatedFilePath).writeAsString(content);
 }
-=======
+
 String _familyToMethodName(String family) {
   final words = family.split(' ');
   for (var i = 0; i < words.length; i++) {
@@ -185,27 +184,6 @@
   return words.join();
 }
 
-Future<String> _getProtoUrl() async {
-  var directoryNumber = 1;
-
-  String url(int directoryNumber) {
-    final paddedNumber = directoryNumber.toString().padLeft(3, '0');
-    return 'http://fonts.gstatic.com/s/f/directory$paddedNumber.pb';
-  }
->>>>>>> 4e76717d
-
-String _familyToMethodName(String family) {
-  final words = family.split(' ');
-  for (var i = 0; i < words.length; i++) {
-    final word = words[i];
-    final isFirst = i == 0;
-    final isUpperCase = word == word.toUpperCase();
-    words[i] = (isFirst ? word.toLowerCase() : word.toUpperCase()) +
-        (isUpperCase ? word.substring(1).toLowerCase() : word.substring(1));
-  }
-  return words.join();
-}
-
 Future<Directory> _readFontsProtoData(String protoUrl) async {
   final fontsProtoFile = await http.get(protoUrl);
   return Directory.fromBuffer(fontsProtoFile.bodyBytes);
